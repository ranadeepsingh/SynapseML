// Copyright (C) Microsoft Corporation. All rights reserved.
// Licensed under the MIT License. See LICENSE in project root for information.

package com.microsoft.azure.synapse.ml.services.openai

import com.microsoft.azure.synapse.ml.logging.{FeatureNames, SynapseMLLogging}
import com.microsoft.azure.synapse.ml.param.AnyJsonFormat.anyFormat
import com.microsoft.azure.synapse.ml.param.ServiceParam
import com.microsoft.azure.synapse.ml.services.{HasCognitiveServiceInput, HasInternalJsonOutputParser}
import org.apache.http.entity.{AbstractHttpEntity, ContentType, StringEntity}
import org.apache.spark.ml.ComplexParamsReadable
import org.apache.spark.ml.util._
import org.apache.spark.sql.{functions => F, Row}
import org.apache.spark.sql.types._
import spray.json.DefaultJsonProtocol._
import spray.json._

import scala.language.existentials

<<<<<<< HEAD
/**
 * Minimal response_format handling:
 * - Accept any non-empty 'type' (delegated to service for validation).
 * - Special case: bare 'json_schema' string is rejected (must include full json_schema object).
 * - If type == json_schema then a 'json_schema' key must be present.
 */
=======
object OpenAIChatCompletionResponseFormat extends Enumeration {
  case class ResponseFormat(paylodName: String, prompt: String) extends super.Val(paylodName)

  val TEXT: ResponseFormat = ResponseFormat("text", "Output must be in text format")
  val JSON: ResponseFormat = ResponseFormat("json_object", "Output must be in JSON format")

  def asStringSet: Set[String] =
    OpenAIChatCompletionResponseFormat.values.map(
      _.asInstanceOf[OpenAIChatCompletionResponseFormat.ResponseFormat].paylodName)

  def fromResponseFormatString(format: String): OpenAIChatCompletionResponseFormat.ResponseFormat = {
    if (TEXT.paylodName== format) {
      TEXT
    } else if (JSON.paylodName == format) {
      JSON
    } else {
      throw new IllegalArgumentException("Response format must be valid for OpenAI API. " +
                                         "Currently supported formats are " +
                                         asStringSet.mkString(", "))
    }
  }
}
>>>>>>> f9aa9062

trait HasOpenAITextParamsExtended extends HasOpenAITextParams {
  // Updated to Map[String, Any] to allow nested json_schema structure
  val responseFormat: ServiceParam[Map[String, Any]] = new ServiceParam[Map[String, Any]](
    this,
    "responseFormat",
    "Response format for the completion. Can be 'json_object', 'json_schema', or 'text'. " +
      "For 'json_schema' you must also provide key 'json_schema' with nested JSON schema definition.",
    isRequired = false) {
    override val payloadName: String = "response_format"
  }

  def getResponseFormat: Map[String, Any] = getScalarParam(responseFormat)

<<<<<<< HEAD
  def setResponseFormat(value: Map[String, Any]): this.type = {
    if (value == null || !value.contains("type") ||
      value("type") == null ||
      value("type").asInstanceOf[Any].toString.trim.isEmpty) {
      throw new IllegalArgumentException("response_format map must contain non-empty key 'type'")
=======
  def setResponseFormat(value: Map[String, String]): this.type = {
    val allowedFormat = OpenAIChatCompletionResponseFormat.asStringSet

    // This test is to validate that value is properly formatted Map('type' -> '<format>')
    if (value == null || value.size !=1  || !value.contains("type") || value("type").isEmpty) {
      throw new IllegalArgumentException("Response format map must of the form Map('type' -> '<format>')"
                                           + " where <format> is one of " + allowedFormat.mkString(", "))
>>>>>>> f9aa9062
    }
    val tpe = value("type").toString.toLowerCase
    if (tpe == "json_schema" && !value.contains("json_schema")) {
      throw new IllegalArgumentException("When type == 'json_schema', key 'json_schema' must be provided.")
    }
    setScalarParam(responseFormat, value)
  }

  // Simplified: only allow plain type tokens via String for common simple formats.
  // Supported String values: "text", "json_object".
  // For "json_schema" caller must use Map form with full structure (no parsing performed here).
  // Any other String value is rejected to avoid implicit parsing/assumptions.
  def setResponseFormat(value: String): this.type = {
    Option(value).map(_.trim).filter(_.nonEmpty) match {
      case None => this
      case Some(trimmed) =>
        if (trimmed.equalsIgnoreCase("json_schema")) {
          throw new IllegalArgumentException(
            "Provide json_schema via Map: setResponseFormat(Map(\"type\"->\"json_schema\",\"json_schema\"-> {...}))")
        }
        trimmed.toLowerCase match {
          case "text" | "json_object" =>
            setResponseFormat(Map("type" -> trimmed.toLowerCase))
          case _ =>
            throw new IllegalArgumentException(
              "Unsupported response_format String. Use 'text', 'json_object', or a Map for 'json_schema'.")
        }
    }
  }

<<<<<<< HEAD
  // Enumeration overload removed; users pass String or Map[String, Any].

  def getResponseFormatType: String = Option(getResponseFormat)
    .flatMap(m => Option(m.getOrElse("type", "").toString))
    .getOrElse("")
=======
  def setResponseFormat(value: OpenAIChatCompletionResponseFormat.ResponseFormat): this.type = {
    setScalarParam(responseFormat, Map("type" -> value.paylodName))
  }
>>>>>>> f9aa9062

  // override this field to include the new parameters
  override private[openai] val sharedTextParams: Seq[ServiceParam[_]] = Seq(
    maxTokens,
    temperature,
    topP,
    user,
    n,
    echo,
    stop,
    cacheLevel,
    presencePenalty,
    frequencyPenalty,
    bestOf,
    logProbs,
    verbosity,
    reasoningEffort,
    responseFormat,
    seed
  )
}

object OpenAIChatCompletion extends ComplexParamsReadable[OpenAIChatCompletion]

class OpenAIChatCompletion(override val uid: String) extends OpenAIServicesBase(uid)
  with HasOpenAITextParamsExtended with HasMessagesInput with HasCognitiveServiceInput
  with HasInternalJsonOutputParser with SynapseMLLogging with HasRAIContentFilter with HasTextOutput {
  logClass(FeatureNames.AiServices.OpenAI)

  def this() = this(Identifiable.randomUID("OpenAIChatCompletion"))

  def urlPath: String = ""

  override private[ml] def internalServiceType: String = "openai"

  override def setCustomServiceName(v: String): this.type = {
    setUrl(s"https://$v.openai.azure.com/" + urlPath.stripPrefix("/"))
  }

  override protected def prepareUrlRoot: Row => String = { row =>
    s"${getUrl}openai/deployments/${getValue(row, deploymentName)}/chat/completions"
  }

  override protected[openai] def prepareEntity: Row => Option[AbstractHttpEntity] = {
    r =>
      lazy val optionalParams: Map[String, Any] = getOptionalParams(r)
      val messages = r.getAs[Seq[Row]](getMessagesCol)
      Some(getStringEntity(messages, optionalParams))
  }

  override val subscriptionKeyHeaderName: String = "api-key"

  override def shouldSkip(row: Row): Boolean =
    super.shouldSkip(row) || Option(row.getAs[Row](getMessagesCol)).isEmpty

  override protected def getVectorParamMap: Map[String, String] = super.getVectorParamMap
    .updated("messages", getMessagesCol)

  override def responseDataType: DataType = ChatModelResponse.schema

  private[openai] def getStringEntity(messages: Seq[Row], optionalParams: Map[String, Any]): StringEntity = {
    val mappedMessages = encodeMessagesToMap(messages)
      .map(_.filter { case (_, value) => value != null })
    val fullPayload = optionalParams.updated("messages", mappedMessages)
    new StringEntity(fullPayload.toJson.compactPrint, ContentType.APPLICATION_JSON)
  }

<<<<<<< HEAD
}
=======
  override private[openai] def getOutputMessageText(outputColName: String): org.apache.spark.sql.Column = {
    F.element_at(F.col(outputColName).getField("choices"), 1)
      .getField("message").getField("content")
  }

  override private[openai] def isContentFiltered(outputRow: Row): Boolean = {
    val result = ChatModelResponse.makeFromRowConverter(outputRow)
    val firstChoice = result.choices.head
    Option(firstChoice.message.content).isEmpty
  }

  override private[openai] def getFilterReason(outputRow: Row): String = {
    val result = ChatModelResponse.makeFromRowConverter(outputRow)
    result.choices.head.finish_reason
  }

}


>>>>>>> f9aa9062
<|MERGE_RESOLUTION|>--- conflicted
+++ resolved
@@ -17,37 +17,6 @@
 
 import scala.language.existentials
 
-<<<<<<< HEAD
-/**
- * Minimal response_format handling:
- * - Accept any non-empty 'type' (delegated to service for validation).
- * - Special case: bare 'json_schema' string is rejected (must include full json_schema object).
- * - If type == json_schema then a 'json_schema' key must be present.
- */
-=======
-object OpenAIChatCompletionResponseFormat extends Enumeration {
-  case class ResponseFormat(paylodName: String, prompt: String) extends super.Val(paylodName)
-
-  val TEXT: ResponseFormat = ResponseFormat("text", "Output must be in text format")
-  val JSON: ResponseFormat = ResponseFormat("json_object", "Output must be in JSON format")
-
-  def asStringSet: Set[String] =
-    OpenAIChatCompletionResponseFormat.values.map(
-      _.asInstanceOf[OpenAIChatCompletionResponseFormat.ResponseFormat].paylodName)
-
-  def fromResponseFormatString(format: String): OpenAIChatCompletionResponseFormat.ResponseFormat = {
-    if (TEXT.paylodName== format) {
-      TEXT
-    } else if (JSON.paylodName == format) {
-      JSON
-    } else {
-      throw new IllegalArgumentException("Response format must be valid for OpenAI API. " +
-                                         "Currently supported formats are " +
-                                         asStringSet.mkString(", "))
-    }
-  }
-}
->>>>>>> f9aa9062
 
 trait HasOpenAITextParamsExtended extends HasOpenAITextParams {
   // Updated to Map[String, Any] to allow nested json_schema structure
@@ -62,21 +31,11 @@
 
   def getResponseFormat: Map[String, Any] = getScalarParam(responseFormat)
 
-<<<<<<< HEAD
   def setResponseFormat(value: Map[String, Any]): this.type = {
     if (value == null || !value.contains("type") ||
       value("type") == null ||
       value("type").asInstanceOf[Any].toString.trim.isEmpty) {
       throw new IllegalArgumentException("response_format map must contain non-empty key 'type'")
-=======
-  def setResponseFormat(value: Map[String, String]): this.type = {
-    val allowedFormat = OpenAIChatCompletionResponseFormat.asStringSet
-
-    // This test is to validate that value is properly formatted Map('type' -> '<format>')
-    if (value == null || value.size !=1  || !value.contains("type") || value("type").isEmpty) {
-      throw new IllegalArgumentException("Response format map must of the form Map('type' -> '<format>')"
-                                           + " where <format> is one of " + allowedFormat.mkString(", "))
->>>>>>> f9aa9062
     }
     val tpe = value("type").toString.toLowerCase
     if (tpe == "json_schema" && !value.contains("json_schema")) {
@@ -85,7 +44,6 @@
     setScalarParam(responseFormat, value)
   }
 
-  // Simplified: only allow plain type tokens via String for common simple formats.
   // Supported String values: "text", "json_object".
   // For "json_schema" caller must use Map form with full structure (no parsing performed here).
   // Any other String value is rejected to avoid implicit parsing/assumptions.
@@ -107,17 +65,11 @@
     }
   }
 
-<<<<<<< HEAD
   // Enumeration overload removed; users pass String or Map[String, Any].
 
   def getResponseFormatType: String = Option(getResponseFormat)
     .flatMap(m => Option(m.getOrElse("type", "").toString))
     .getOrElse("")
-=======
-  def setResponseFormat(value: OpenAIChatCompletionResponseFormat.ResponseFormat): this.type = {
-    setScalarParam(responseFormat, Map("type" -> value.paylodName))
-  }
->>>>>>> f9aa9062
 
   // override this field to include the new parameters
   override private[openai] val sharedTextParams: Seq[ServiceParam[_]] = Seq(
@@ -185,9 +137,6 @@
     new StringEntity(fullPayload.toJson.compactPrint, ContentType.APPLICATION_JSON)
   }
 
-<<<<<<< HEAD
-}
-=======
   override private[openai] def getOutputMessageText(outputColName: String): org.apache.spark.sql.Column = {
     F.element_at(F.col(outputColName).getField("choices"), 1)
       .getField("message").getField("content")
@@ -204,7 +153,4 @@
     result.choices.head.finish_reason
   }
 
-}
-
-
->>>>>>> f9aa9062
+}